--- conflicted
+++ resolved
@@ -23,10 +23,7 @@
 export type { JudgeTraceResult } from './models/JudgeTraceResult';
 export type { LabelingProgress } from './models/LabelingProgress';
 export type { SchemaInfo } from './models/SchemaInfo';
-<<<<<<< HEAD
-=======
 export type { ServingEndpointConfig } from './models/ServingEndpointConfig';
->>>>>>> 39283e47
 export type { TestJudgeRequest } from './models/TestJudgeRequest';
 export type { TestJudgeResponse } from './models/TestJudgeResponse';
 export type { TraceRequest } from './models/TraceRequest';
